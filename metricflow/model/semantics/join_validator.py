from __future__ import annotations

from dataclasses import dataclass
from typing import List, Dict, Optional, Tuple

from metricflow.instances import DataSourceReference, DataSourceElementReference, IdentifierInstance, InstanceSet
from metricflow.model.objects.elements.identifier import IdentifierType
from metricflow.object_utils import pformat_big_objects
from metricflow.protocols.semantics import DataSourceSemanticsAccessor
from metricflow.references import IdentifierReference


@dataclass(frozen=True)
class DataSourceIdentifierJoinType:
    """Describe a type of join between data sources where identifiers are of the listed types."""

    left_identifier_type: IdentifierType
    right_identifier_type: IdentifierType


@dataclass(frozen=True)
class DataSourceIdentifierJoin:
    """Link between an identifier and a DataSourceIdentifierJoinType."""

    identifier_reference: IdentifierReference
    join_type: DataSourceIdentifierJoinType


@dataclass(frozen=True)
class DataSourceJoin:
    """Links between two data sources and the valid way to join them."""

    left_data_source_reference: DataSourceReference
    right_data_source_reference: DataSourceReference
    identifier_joins: List[DataSourceIdentifierJoin]


class DataSourceJoinValidator:
    """Checks to see if a join between two data sources should be allowed."""

    # Valid joins are the non-fanout joins.
    _VALID_IDENTIFIER_JOINS = (
        DataSourceIdentifierJoinType(
            left_identifier_type=IdentifierType.PRIMARY, right_identifier_type=IdentifierType.NATURAL
        ),
        DataSourceIdentifierJoinType(
            left_identifier_type=IdentifierType.PRIMARY, right_identifier_type=IdentifierType.PRIMARY
        ),
        DataSourceIdentifierJoinType(
            left_identifier_type=IdentifierType.PRIMARY, right_identifier_type=IdentifierType.UNIQUE
        ),
        DataSourceIdentifierJoinType(
            left_identifier_type=IdentifierType.UNIQUE, right_identifier_type=IdentifierType.NATURAL
        ),
        DataSourceIdentifierJoinType(
            left_identifier_type=IdentifierType.UNIQUE, right_identifier_type=IdentifierType.PRIMARY
        ),
        DataSourceIdentifierJoinType(
            left_identifier_type=IdentifierType.UNIQUE, right_identifier_type=IdentifierType.UNIQUE
        ),
        DataSourceIdentifierJoinType(
            left_identifier_type=IdentifierType.FOREIGN, right_identifier_type=IdentifierType.NATURAL
        ),
        DataSourceIdentifierJoinType(
            left_identifier_type=IdentifierType.FOREIGN, right_identifier_type=IdentifierType.PRIMARY
        ),
        DataSourceIdentifierJoinType(
            left_identifier_type=IdentifierType.FOREIGN, right_identifier_type=IdentifierType.UNIQUE
        ),
        DataSourceIdentifierJoinType(
            left_identifier_type=IdentifierType.NATURAL, right_identifier_type=IdentifierType.PRIMARY
        ),
        DataSourceIdentifierJoinType(
            left_identifier_type=IdentifierType.NATURAL, right_identifier_type=IdentifierType.UNIQUE
        ),
    )

    _INVALID_IDENTIFIER_JOINS = (
        DataSourceIdentifierJoinType(
            left_identifier_type=IdentifierType.PRIMARY, right_identifier_type=IdentifierType.FOREIGN
        ),
        DataSourceIdentifierJoinType(
            left_identifier_type=IdentifierType.UNIQUE, right_identifier_type=IdentifierType.FOREIGN
        ),
        DataSourceIdentifierJoinType(
            left_identifier_type=IdentifierType.FOREIGN, right_identifier_type=IdentifierType.FOREIGN
        ),
        DataSourceIdentifierJoinType(
            left_identifier_type=IdentifierType.NATURAL, right_identifier_type=IdentifierType.FOREIGN
        ),
        # Natural -> Natural joins are not allowed due to hidden fanout or missing value concerns with
        # multiple validity windows in play
        DataSourceIdentifierJoinType(
            left_identifier_type=IdentifierType.NATURAL, right_identifier_type=IdentifierType.NATURAL
        ),
    )

    def __init__(self, data_source_semantics: DataSourceSemanticsAccessor) -> None:  # noqa: D
        self._data_source_semantics = data_source_semantics

    def get_joinable_data_sources(
        self, left_data_source_reference: DataSourceReference, include_multi_hop: bool = False
    ) -> Dict[str, DataSourceJoin]:
        """List all data sources that can join to given data source, and the identifiers to join them (max 2-hop joins)."""
        data_source = self._data_source_semantics.get_by_reference(data_source_reference=left_data_source_reference)
        assert data_source is not None

        data_source_joins: Dict[str, DataSourceJoin] = {}
        for identifier in data_source.identifiers:
            # Verify single-hop joins
            identifier_reference = IdentifierReference(element_name=identifier.name)
            joinable_data_source_references = self._get_new_joinable_data_sources_for_identifier(
                left_data_source_reference=left_data_source_reference,
                known_data_source_joins=data_source_joins,
                identifier_reference=identifier_reference,
            )
            for (joinable_data_source_reference, join_type) in joinable_data_source_references:
                data_source_joins[joinable_data_source_reference.data_source_name] = DataSourceJoin(
                    left_data_source_reference=left_data_source_reference,
                    right_data_source_reference=joinable_data_source_reference,
                    identifier_joins=[
                        DataSourceIdentifierJoin(identifier_reference=identifier_reference, join_type=join_type)
                    ],
                )

                if not include_multi_hop:
                    continue

                # Verify multi-hop joins
                joinable_data_source = self._data_source_semantics.get_by_reference(
                    data_source_reference=joinable_data_source_reference
                )
                assert joinable_data_source is not None
                for secondary_identifier in joinable_data_source.identifiers:
                    secondary_identifier_reference = IdentifierReference(element_name=secondary_identifier.name)
                    secondary_joinable_data_source_references = self._get_new_joinable_data_sources_for_identifier(
                        left_data_source_reference=joinable_data_source_reference,
                        known_data_source_joins=data_source_joins,
                        identifier_reference=secondary_identifier_reference,
                    )
                    for (
                        secondary_joinable_data_source_reference,
                        secondary_join_type,
                    ) in secondary_joinable_data_source_references:
                        if (
                            secondary_joinable_data_source_reference.data_source_name
                            == left_data_source_reference.data_source_name
                        ):
                            continue
                        data_source_joins[secondary_joinable_data_source_reference.data_source_name] = DataSourceJoin(
                            left_data_source_reference=left_data_source_reference,
                            right_data_source_reference=secondary_joinable_data_source_reference,
                            identifier_joins=[
                                DataSourceIdentifierJoin(
                                    identifier_reference=identifier_reference, join_type=join_type
                                ),
                                DataSourceIdentifierJoin(
                                    identifier_reference=secondary_identifier_reference, join_type=secondary_join_type
                                ),
                            ],
                        )

        return data_source_joins

    def _get_new_joinable_data_sources_for_identifier(
        self,
        left_data_source_reference: DataSourceReference,
        known_data_source_joins: Dict[str, DataSourceJoin],
        identifier_reference: IdentifierReference,
    ) -> List[Tuple[DataSourceReference, DataSourceIdentifierJoinType]]:
        new_joinable_data_sources: List[Tuple[DataSourceReference, DataSourceIdentifierJoinType]] = []
        identifier_data_sources = self._data_source_semantics.get_data_sources_for_identifier(
            identifier_reference=identifier_reference
        )
        for identifier_data_source in identifier_data_sources:
            if (
                identifier_data_source.name == left_data_source_reference.data_source_name
                or identifier_data_source.name in known_data_source_joins
            ):
                continue

            right_data_source_reference = DataSourceReference(data_source_name=identifier_data_source.name)
            valid_join_type = self.get_valid_data_source_identifier_join_type(
                left_data_source_reference=left_data_source_reference,
                right_data_source_reference=right_data_source_reference,
                on_identifier_reference=identifier_reference,
            )
            if valid_join_type is not None:
                new_joinable_data_sources.append((right_data_source_reference, valid_join_type))

        return new_joinable_data_sources

    def get_valid_data_source_identifier_join_type(
        self,
        left_data_source_reference: DataSourceReference,
        right_data_source_reference: DataSourceReference,
        on_identifier_reference: IdentifierReference,
<<<<<<< HEAD
    ) -> Optional[DataSourceIdentifierJoinType]:
        """Get valid join type used to join data sources on given identifier, if exists."""
=======
    ) -> bool:
        """Return true if we should allow a join with the given parameters to resolve a query.

        This effectively asserts that the join is possible and is either not a fanout join or else can
        be managed as a non-fanout join. For join targets using natural keys, which do not guarantee a
        unique value set, this is done by requiring the presence of a validity window in the target data source.
        """
>>>>>>> 2e7f539a
        left_identifier = self._data_source_semantics.get_identifier_in_data_source(
            DataSourceElementReference.create_from_references(left_data_source_reference, on_identifier_reference)
        )

        right_identifier = self._data_source_semantics.get_identifier_in_data_source(
            DataSourceElementReference.create_from_references(right_data_source_reference, on_identifier_reference)
        )
        if left_identifier is None or right_identifier is None:
            return None

        left_data_source = self._data_source_semantics.get_by_reference(left_data_source_reference)
        right_data_source = self._data_source_semantics.get_by_reference(right_data_source_reference)
        assert left_data_source, "Type refinement. If you see this error something has refactored wrongly"
        assert right_data_source, "Type refinement. If you see this error something has refactored wrongly"

        if left_data_source.has_validity_dimensions and right_data_source.has_validity_dimensions:
            # We cannot join two data sources with validity dimensions due to concerns with unexpected fanout
            # due to the key structure of these data sources. Applying multi-stage validity window filters can
            # also lead to unexpected removal of interim join keys. Note this will need to be updated if we enable
            # measures in such data sources, since those will need to be converted to a different type of data source
            # to support measure computation.
            return False

        if right_identifier.type is IdentifierType.NATURAL:
            if not right_data_source.has_validity_dimensions:
                # There is no way to refine this to a single row per key, so we cannot support this join
                return False

        join_type = DataSourceIdentifierJoinType(left_identifier.type, right_identifier.type)

        if join_type in DataSourceJoinValidator._VALID_IDENTIFIER_JOINS:
            return join_type
        elif join_type in DataSourceJoinValidator._INVALID_IDENTIFIER_JOINS:
            return None

        raise RuntimeError(f"Join type not handled: {join_type}")

    def is_valid_data_source_join(
        self,
        left_data_source_reference: DataSourceReference,
        right_data_source_reference: DataSourceReference,
        on_identifier_reference: IdentifierReference,
    ) -> bool:
        """Return true if we should allow a join with the given parameters to resolve a query."""
        return (
            self.get_valid_data_source_identifier_join_type(
                left_data_source_reference=left_data_source_reference,
                right_data_source_reference=right_data_source_reference,
                on_identifier_reference=on_identifier_reference,
            )
            is not None
        )

    @staticmethod
    def _data_source_of_identifier_in_instance_set(
        instance_set: InstanceSet,
        identifier_reference: IdentifierReference,
    ) -> DataSourceReference:
        """Return the data source where the identifier was defined in the instance set."""
        matching_instances: List[IdentifierInstance] = []
        for identifier_instance in instance_set.identifier_instances:
            assert len(identifier_instance.defined_from) == 1
            if (
                len(identifier_instance.spec.identifier_links) == 0
                and identifier_instance.spec.reference == identifier_reference
            ):
                matching_instances.append(identifier_instance)

        assert len(matching_instances) == 1, (
            f"Not exactly 1 matching identifier instances found: {matching_instances} for {identifier_reference} in "
            f"{pformat_big_objects(instance_set)}"
        )
        return matching_instances[0].origin_data_source_reference.data_source_reference

    def is_valid_instance_set_join(
        self,
        left_instance_set: InstanceSet,
        right_instance_set: InstanceSet,
        on_identifier_reference: IdentifierReference,
    ) -> bool:
        """Return true if the instance sets can be joined using the given identifier."""
        return self.is_valid_data_source_join(
            left_data_source_reference=DataSourceJoinValidator._data_source_of_identifier_in_instance_set(
                instance_set=left_instance_set, identifier_reference=on_identifier_reference
            ),
            right_data_source_reference=DataSourceJoinValidator._data_source_of_identifier_in_instance_set(
                instance_set=right_instance_set,
                identifier_reference=on_identifier_reference,
            ),
            on_identifier_reference=on_identifier_reference,
        )<|MERGE_RESOLUTION|>--- conflicted
+++ resolved
@@ -195,18 +195,8 @@
         left_data_source_reference: DataSourceReference,
         right_data_source_reference: DataSourceReference,
         on_identifier_reference: IdentifierReference,
-<<<<<<< HEAD
     ) -> Optional[DataSourceIdentifierJoinType]:
         """Get valid join type used to join data sources on given identifier, if exists."""
-=======
-    ) -> bool:
-        """Return true if we should allow a join with the given parameters to resolve a query.
-
-        This effectively asserts that the join is possible and is either not a fanout join or else can
-        be managed as a non-fanout join. For join targets using natural keys, which do not guarantee a
-        unique value set, this is done by requiring the presence of a validity window in the target data source.
-        """
->>>>>>> 2e7f539a
         left_identifier = self._data_source_semantics.get_identifier_in_data_source(
             DataSourceElementReference.create_from_references(left_data_source_reference, on_identifier_reference)
         )
@@ -228,12 +218,12 @@
             # also lead to unexpected removal of interim join keys. Note this will need to be updated if we enable
             # measures in such data sources, since those will need to be converted to a different type of data source
             # to support measure computation.
-            return False
+            return None
 
         if right_identifier.type is IdentifierType.NATURAL:
             if not right_data_source.has_validity_dimensions:
                 # There is no way to refine this to a single row per key, so we cannot support this join
-                return False
+                return None
 
         join_type = DataSourceIdentifierJoinType(left_identifier.type, right_identifier.type)
 
