---
metric:
  name: "bookings"
  description: "bookings metric"
  owners:
    - support@transformdata.io
  type: measure_proxy
  type_params:
    measures:
      - bookings
---
metric:
  name: "average_booking_value"
  description: "average booking value metric"
  owners:
    - support@transformdata.io
  type: measure_proxy
  type_params:
    measures:
      - average_booking_value
---
metric:
  name: "instant_bookings"
  description: "instant bookings"
  owners:
    - support@transformdata.io
  type: measure_proxy
  type_params:
    measures:
      - instant_bookings
---
metric:
  name: "booking_value"
  description: "booking value"
  owners:
    - support@transformdata.io
  type: measure_proxy
  type_params:
    measures:
      - booking_value
---
metric:
  name: "max_booking_value"
  description: "max booking value"
  owners:
    - support@transformdata.io
  type: measure_proxy
  type_params:
    measures:
      - max_booking_value
---
metric:
  name: "min_booking_value"
  description: "min booking value"
  owners:
    - support@transformdata.io
  type: measure_proxy
  type_params:
    measures:
      - min_booking_value
---
metric:
  name: "instant_booking_value"
  description: "booking value of instant bookings"
  owners:
    - support@transformdata.io
  type: measure_proxy
  type_params:
    measures:
      - booking_value
  constraint: |
    is_instant
---
metric:
  name: "average_instant_booking_value"
  description: "average booking value of instant bookings"
  owners:
    - support@transformdata.io
  type: measure_proxy
  type_params:
    measures:
      - average_booking_value
  constraint: |
    is_instant
---
metric:
  name: "booking_value_for_non_null_listing_id"
  description: "booking value of instant bookings"
  owners:
    - support@transformdata.io
  type: measure_proxy
  type_params:
    measures:
      - booking_value
  constraint: |
    listing IS NOT NULL
---
metric:
  name: "bookers"
  description: "bookers"
  owners:
    - support@transformdata.io
  type: measure_proxy
  type_params:
    measures:
      - bookers
---
metric:
  name: "booking_payments"
  description: "Booking payments."
  owners:
    - support@transformdata.io
  type: measure_proxy
  type_params:
    measures:
      - booking_payments
---
metric:
  name: "views"
  description: "views"
  owners:
    - support@transformdata.io
  type: measure_proxy
  type_params:
    measures:
      - views
---
metric:
  name: "listings"
  description: "listings"
  owners:
    - support@transformdata.io
  type: measure_proxy
  type_params:
    measures:
      - listings
---
metric:
  name: "lux_listings"
  description: "lux_listings"
  owners:
    - support@transformdata.io
  type: measure_proxy
  type_params:
    measures:
      - listings
  constraint: |
    is_lux_latest
---
metric:
  name: "smallest_listing"
  description: "smallest listing"
  owners:
    - support@transformdata.io
  type: measure_proxy
  type_params:
    measures:
      - smallest_listing
---
metric:
  name: "largest_listing"
  description: "largest listing"
  owners:
    - support@transformdata.io
  type: measure_proxy
  type_params:
    measures:
      - largest_listing
---
metric:
  name: "identity_verifications"
  description: "identity_verifications"
  owners:
    - support@transformdata.io
  type: measure_proxy
  type_params:
    measures:
      - identity_verifications
---
metric:
  name: "revenue"
  description: "revenue"
  owners:
    - support@transformdata.io
  type: measure_proxy
  type_params:
    measures:
      - txn_revenue
---
metric:
  name: "trailing_2_months_revenue"
  description: "trailing_2_months_revenue"
  owners:
    - support@transformdata.io
  type: cumulative
  type_params:
    measures:
      - txn_revenue
    window: 2 month
---
metric:
  name: "revenue_all_time"
  description: "revenue_all_time"
  owners:
    - support@transformdata.io
  type: cumulative
  type_params:
    measures:
      - txn_revenue
---
metric:
  name: "every_two_days_bookers" # because the bookings test data only spans 3 days
  description: "every_two_days_bookers"
  owners:
    - support@transformdata.io
  type: cumulative
  type_params:
    measures:
      - bookers
    window: 2 days
---
metric:
  name: "revenue_mtd"
  description: "revenue mtd"
  owners:
    - support@transformdata.io
  type: cumulative
  locked_metadata:
    value_format: "$$,.2f" # we need to double dollars here since string template reserves dollar sign.
    tags:
      - "Finance"
      - "Monthly"
    private: true
    unit: "dollars"
  type_params:
    measures:
      - txn_revenue
    grain_to_date: month
---
metric:
  name: non_lux_test_listings
  description: Listings where the lux listing ID is not from a test.
  owners:
    - support@transformdata.io
  type: measure_proxy
  constraint: lux_or_normal_listing != 'LUX_TEST_ID'
  locked_metadata:
    value_format: ""
    tags:
      - "Listings"
  type_params:
    measures:
      - listings
---
metric:
  name: booking_fees
  description: Booking value multiplied by constant - simple expr metric test
  owners:
    - support@transformdata.io
  type: expr
  type_params:
    expr: "booking_value * 0.05"
    measures:
      - booking_value
---
metric:
  name: booking_fees_per_booker
  description: booking_fees divided by bookers - single source multi measure expr test
  owners:
    - support@transformdata.io
  type: expr
  type_params:
    expr: "booking_value * 0.05 / bookers"
    measures:
      - booking_value
      - bookers
---
metric:
  name: views_times_booking_value
  description: Booking_value multiplied by views - expr metric test
  owners:
    - support@transformdata.io
  type: expr
  locked_metadata:
    value_format: ",d"
    tags:
      - "Bookings"
      - "Views"
  type_params:
    expr: "booking_value * views"
    measures:
      - booking_value
      - views
---
metric:
  name: bookings_per_booker
  description: bookings divided by bookers - single data source ratio metric test
  owners:
    - support@transformdata.io
  type: ratio
  type_params:
    numerator: bookings
    denominator: bookers
  locked_metadata:
    value_format: ",.2f"
    tags:
      - "Bookings"
      - "Bookers"
---
metric:
  name: bookings_per_view
  description: Bookings divided by views - ratio metric test
  owners:
    - support@transformdata.io
  type: ratio
  type_params:
    numerator: bookings
    denominator: views
  locked_metadata:
    value_format: ",.2f"
    tags:
      - "Bookings"
      - "Views"
---
metric:
  name: bookings_per_listing
  description: Bookings divided by listings - ratio with primary identifier test
  owners:
    - support@transformdata.io
  type: ratio
  locked_metadata:
    value_format: ".2%"
    tags:
      - "Bookings"
      - "Listings"
  type_params:
    numerator: bookings
    denominator: listings
---
metric:
  name: bookings_per_dollar
  description: Number of bookings per dollar of value
  owners:
    - support@transformdata.io
  type: ratio
  locked_metadata:
    value_format: ".2%"
    tags:
      - "Bookings"
      - "Finance"
  type_params:
    numerator: bookings
    denominator: booking_value
---
metric:
  name: "total_account_balance_first_day"
  description: "total_account_balance_first_day"
  owners:
    - support@transformdata.io
  type: measure_proxy
  type_params:
    measures:
      - total_account_balance_first_day
---
metric:
  name: "current_account_balance_by_user"
  description: "current_account_balance_by_user"
  owners:
    - support@transformdata.io
  type: measure_proxy
  type_params:
    measures:
      - current_account_balance_by_user
---
metric:
  name: instant_booking_fraction_of_max_value
  description: |
    Average instant booking value as a ratio of overall max booking value.
    Tests constrained ratio measure.
  owners:
    - support@transformdata.io
  type: ratio
  locked_metadata:
    value_format: ".2%"
    tags:
      - "Bookings"
  type_params:
    numerator:
      name: average_booking_value
      constraint: is_instant
    denominator:
      name: max_booking_value
---
metric:
  name: lux_booking_fraction_of_max_value
  description: |
    Average lux booking value as a ratio of overall max booking value.
    Tests constrained ratio measure with external dimension join.
  owners:
    - support@transformdata.io
  type: ratio
  locked_metadata:
    value_format: ".2%"
    tags:
      - "Bookings"
      - "Lux"
  type_params:
    numerator:
      name: average_booking_value
      constraint: listing__is_lux_latest
    denominator:
      name: max_booking_value
---
metric:
  name: lux_booking_value_rate_expr
  description: |
    Lux booking value defined as an expr with lux booking value, lux bookings, and total value as inputs.
    Tests constrained measure expr metric with external dimension join.
  owners:
    - support@transformdata.io
  type: expr
  locked_metadata:
    value_format: ".2%"
    tags:
      - "Bookings"
      - "Lux"
  type_params:
    expr: "average_booking_value * bookings / NULLIF(booking_value, 0)"
    measures:
      - name: average_booking_value
        constraint: listing__is_lux_latest
      - name: bookings
        constraint: listing__is_lux_latest
      - name: booking_value
---
metric:
  name: instant_booking_value_ratio
  description: |
    Instant booking value defined as a ratio metric of instant booking value / booking value
    Tests constrained measure ratio metric with re-use of the same base measure
  owners:
    - support@transformdata.io
  type: ratio
  locked_metadata:
    value_format: ".2%"
    tags:
      - "Bookings"
  type_params:
    numerator:
      name: booking_value
      constraint: is_instant
      alias: booking_value_with_is_instant_constraint
    denominator:
      name: booking_value
---
metric:
  name: regional_starting_balance_ratios
  description: |
    First day account balance ratio of western vs eastern region starting balance ratios,
    used to test interaction between semi-additive measures and measure constraints
  owners:
    - support@transformdata.io
  type: ratio
  locked_metadata:
    value_format: ".2%"
    tags:
      - "Finance"
  type_params:
    numerator:
      name: total_account_balance_first_day
      constraint: "user__home_state_latest IN ('CA', 'HI', 'WA')"
      alias: west_coast_balance_first_day
    denominator:
      name: total_account_balance_first_day
      constraint: "user__home_state_latest IN ('MD', 'NY', 'TX')"
      alias: east_coast_balance_first_dat
---
metric:
  name: double_counted_delayed_bookings
  description: |
    Minimal repro case for an expr with a single constrained and aliased measure as input.
  owners:
    - support@transformdata.io
  type: expr
  type_params:
    expr: delayed_bookings * 2
    measures:
      - name: bookings
        constraint: NOT is_instant
        alias: delayed_bookings
---
metric:
  name: "referred_bookings"
  description: "bookings made through a referral"
  owners:
    - support@transformdata.io
  type: measure_proxy
  type_params:
    measures:
      - referred_bookings
---
metric:
  name: "non_referred_bookings_pct"
  description: "percentage of bookings that are not made through a referral"
  owners:
    - support@transformdata.io
  type: derived
  type_params:
    expr: (bookings - ref_bookings) * 1.0 / bookings
    metrics:
      - name: referred_bookings
        alias: ref_bookings
      - name: bookings
---
metric:
  name: bookings_per_lux_listing_derived
  description: Bookings divided by listings - using derived metric type
  owners:
    - support@transformdata.io
  type: derived
  type_params:
    expr: bookings * 1.0 / NULLIF(lux_listing, 0)
    metrics:
      - name: bookings
      - name: listings
        alias: lux_listing
        constraint: is_lux_latest
---
metric:
  name: "instant_plus_non_referred_bookings_pct"
  description: |
    percentage of bookings that are not made through a referral + instant booking pct,
    used to test nested derived metrics.
  owners:
    - support@transformdata.io
  type: derived
  type_params:
    expr: non_referred + (instant * 1.0 / bookings)
    metrics:
      - name: non_referred_bookings_pct
        alias: non_referred
      - name: instant_bookings
        alias: instant
      - name: bookings
---
metric:
  name: "trailing_2_months_revenue_sub_10"
  description: |
    Test derived metric with a cumulative metric
  owners:
    - support@transformdata.io
  type: derived
  type_params:
    expr: t2mr - 10
    metrics:
      - name: trailing_2_months_revenue
        alias: t2mr
---
metric:
  name: booking_value_per_view
  description: proportion of booking value per view, which allows us to test joins to listings with null values
  owners:
    - support@transformdata.io
  type: derived
  type_params:
    expr: booking_value / NULLIF(views, 0)
    metrics:
      - name: booking_value
      - name: views
---
metric:
  name: "median_booking_value"
  description: "median booking value"
  owners:
    - support@transformdata.io
  type: measure_proxy
  type_params:
    measures:
      - median_booking_value
---
metric:
  name: "booking_value_p99"
  description: "p99 booking value"
  owners:
    - support@transformdata.io
  type: measure_proxy
  type_params:
    measures:
      - booking_value_p99
---
metric:
<<<<<<< HEAD
  name: "bookings_growth_2_weeks"
  description: |
    percentage growth of bookings compared to bookings 2 weeks prior,
    used to test derived metrics with an offset_window.
  owners:
    - support@transformdata.io
  type: derived
  type_params:
    expr: (bookings - bookings_2_weeks_ago) / bookings_2_weeks_ago
    metrics:
      - name: bookings
      - name: bookings
        offset_window: 14 days
        alias: bookings_2_weeks_ago
---
metric:
  name: "bookings_growth_since_start_of_month"
  description: |
    percentage growth of bookings since the start of the month,
    used to test derived metrics with an offset_to_grain.
  owners:
    - support@transformdata.io
  type: derived
  type_params:
    expr: (bookings - bookings_at_start_of_month) / bookings_at_start_of_month
    metrics:
      - name: bookings
      - name: bookings
        offset_to_grain: month
        alias: bookings_at_start_of_month
---
metric:
  name: "bookings_month_start_compared_to_1_month_prior"
  description: |
    percentage growth of bookings compared to bookings 2 weeks prior,
    used to test derived metrics with an offset_window.
  owners:
    - support@transformdata.io
  type: derived
  type_params:
    expr: month_start_bookings / bookings_1_month_ago
    metrics:
      - name: bookings
        offset_to_grain: month
        alias: month_start_bookings
      - name: bookings
        offset_window: 1 month
        alias: bookings_1_month_ago
---
metric:
  name: "bookings_5_day_lag"
  description: |
    number of bookings 5 days ago. used to test derived metric offset
    with only one input metric.
  owners:
    - support@transformdata.io
  type: derived
  type_params:
    expr: bookings_5_days_ago
    metrics:
      - name: bookings
        offset_window: 5 days
        alias: bookings_5_days_ago
=======
  name: "discrete_booking_value_p99"
  description: "discrete p99 booking value"
  owners:
    - support@transformdata.io
  type: measure_proxy
  type_params:
    measures:
      - discrete_booking_value_p99
---
metric:
  name: "approximate_continuous_booking_value_p99"
  description: "approximate continuous p99 booking value"
  owners:
    - support@transformdata.io
  type: measure_proxy
  type_params:
    measures:
      - approximate_continuous_booking_value_p99
---
metric:
  name: "approximate_discrete_booking_value_p99"
  description: "approximate discrete p99 booking value"
  owners:
    - support@transformdata.io
  type: measure_proxy
  type_params:
    measures:
      - approximate_discrete_booking_value_p99
>>>>>>> c366b71b
<|MERGE_RESOLUTION|>--- conflicted
+++ resolved
@@ -589,7 +589,36 @@
       - booking_value_p99
 ---
 metric:
-<<<<<<< HEAD
+ name: "discrete_booking_value_p99"
+  description: "discrete p99 booking value"
+  owners:
+    - support@transformdata.io
+  type: measure_proxy
+  type_params:
+    measures:
+      - discrete_booking_value_p99
+---
+metric:
+  name: "approximate_continuous_booking_value_p99"
+  description: "approximate continuous p99 booking value"
+  owners:
+    - support@transformdata.io
+  type: measure_proxy
+  type_params:
+    measures:
+      - approximate_continuous_booking_value_p99
+---
+metric:
+  name: "approximate_discrete_booking_value_p99"
+  description: "approximate discrete p99 booking value"
+  owners:
+    - support@transformdata.io
+  type: measure_proxy
+  type_params:
+    measures:
+      - approximate_discrete_booking_value_p99
+---
+metric:
   name: "bookings_growth_2_weeks"
   description: |
     percentage growth of bookings compared to bookings 2 weeks prior,
@@ -652,34 +681,4 @@
     metrics:
       - name: bookings
         offset_window: 5 days
-        alias: bookings_5_days_ago
-=======
-  name: "discrete_booking_value_p99"
-  description: "discrete p99 booking value"
-  owners:
-    - support@transformdata.io
-  type: measure_proxy
-  type_params:
-    measures:
-      - discrete_booking_value_p99
----
-metric:
-  name: "approximate_continuous_booking_value_p99"
-  description: "approximate continuous p99 booking value"
-  owners:
-    - support@transformdata.io
-  type: measure_proxy
-  type_params:
-    measures:
-      - approximate_continuous_booking_value_p99
----
-metric:
-  name: "approximate_discrete_booking_value_p99"
-  description: "approximate discrete p99 booking value"
-  owners:
-    - support@transformdata.io
-  type: measure_proxy
-  type_params:
-    measures:
-      - approximate_discrete_booking_value_p99
->>>>>>> c366b71b
+        alias: bookings_5_days_ago