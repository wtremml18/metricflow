import logging

import pytest
from _pytest.fixtures import FixtureRequest

from metricflow.dataflow.builder.dataflow_plan_builder import DataflowPlanBuilder
from metricflow.dataflow.dataflow_plan_to_text import dataflow_plan_as_text
from metricflow.dataset.semantic_model_adapter import SemanticModelDataSet
from metricflow.dataset.dataset import DataSet
from metricflow.errors.errors import UnableToSatisfyQueryError
from metricflow.specs import (
    MetricFlowQuerySpec,
    MetricSpec,
    DimensionSpec,
    SpecWhereClauseConstraint,
    LinkableSpecSet,
    EntityReference,
)
from metricflow.specs import (
    OrderBySpec,
)
from metricflow.sql.sql_bind_parameters import SqlBindParameters
from metricflow.test.dataflow_plan_to_svg import display_graph_if_requested
from metricflow.test.fixtures.setup_fixtures import MetricFlowTestSessionState
from metricflow.test.plan_utils import assert_plan_snapshot_text_equal
from metricflow.test.time.metric_time_dimension import MTD_SPEC_DAY, MTD, MTD_SPEC_MONTH
from dbt_semantic_interfaces.objects.time_granularity import TimeGranularity

logger = logging.getLogger(__name__)


def test_simple_plan(  # noqa: D
    request: FixtureRequest,
    mf_test_session_state: MetricFlowTestSessionState,
    dataflow_plan_builder: DataflowPlanBuilder[SemanticModelDataSet],
) -> None:
    """Tests a simple plan getting a metric and a local dimension."""
    dataflow_plan = dataflow_plan_builder.build_plan(
        MetricFlowQuerySpec(
            metric_specs=(MetricSpec(element_name="bookings"),),
            dimension_specs=(
                DimensionSpec(
                    element_name="is_instant",
                    entity_links=(),
                ),
            ),
        )
    )

    assert_plan_snapshot_text_equal(
        request=request,
        mf_test_session_state=mf_test_session_state,
        plan=dataflow_plan,
        plan_snapshot_text=dataflow_plan_as_text(dataflow_plan),
    )

    display_graph_if_requested(
        request=request,
        mf_test_session_state=mf_test_session_state,
        dag_graph=dataflow_plan,
    )


def test_joined_plan(  # noqa: D
    request: FixtureRequest,
    mf_test_session_state: MetricFlowTestSessionState,
    dataflow_plan_builder: DataflowPlanBuilder[SemanticModelDataSet],
) -> None:
    """Tests a plan getting a measure and a joined dimension."""
    dataflow_plan = dataflow_plan_builder.build_plan(
        MetricFlowQuerySpec(
            metric_specs=(MetricSpec(element_name="bookings"),),
            dimension_specs=(
                DimensionSpec(
                    element_name="is_instant",
                    entity_links=(),
                ),
                DimensionSpec(
                    element_name="country_latest",
                    entity_links=(EntityReference(element_name="listing"),),
                ),
            ),
        )
    )

    assert_plan_snapshot_text_equal(
        request=request,
        mf_test_session_state=mf_test_session_state,
        plan=dataflow_plan,
        plan_snapshot_text=dataflow_plan_as_text(dataflow_plan),
    )

    display_graph_if_requested(
        request=request,
        mf_test_session_state=mf_test_session_state,
        dag_graph=dataflow_plan,
    )


def test_order_by_plan(  # noqa: D
    request: FixtureRequest,
    mf_test_session_state: MetricFlowTestSessionState,
    dataflow_plan_builder: DataflowPlanBuilder[SemanticModelDataSet],
) -> None:
    """Tests a plan with an order by."""
    dataflow_plan = dataflow_plan_builder.build_plan(
        MetricFlowQuerySpec(
            metric_specs=(MetricSpec(element_name="bookings"),),
            time_dimension_specs=(MTD_SPEC_DAY,),
            order_by_specs=(
                OrderBySpec(
                    time_dimension_spec=MTD_SPEC_DAY,
                    descending=False,
                ),
                OrderBySpec(
                    metric_spec=MetricSpec(element_name="bookings"),
                    descending=True,
                ),
            ),
        )
    )

    assert_plan_snapshot_text_equal(
        request=request,
        mf_test_session_state=mf_test_session_state,
        plan=dataflow_plan,
        plan_snapshot_text=dataflow_plan_as_text(dataflow_plan),
    )

    display_graph_if_requested(
        request=request,
        mf_test_session_state=mf_test_session_state,
        dag_graph=dataflow_plan,
    )


def test_limit_rows_plan(  # noqa: D
    request: FixtureRequest,
    mf_test_session_state: MetricFlowTestSessionState,
    dataflow_plan_builder: DataflowPlanBuilder[SemanticModelDataSet],
) -> None:
    """Tests a plan with a limit to the number of rows returned."""
    dataflow_plan = dataflow_plan_builder.build_plan(
        MetricFlowQuerySpec(
            metric_specs=(MetricSpec(element_name="bookings"),),
            time_dimension_specs=(MTD_SPEC_DAY,),
            limit=1,
        )
    )

    assert_plan_snapshot_text_equal(
        request=request,
        mf_test_session_state=mf_test_session_state,
        plan=dataflow_plan,
        plan_snapshot_text=dataflow_plan_as_text(dataflow_plan),
    )

    display_graph_if_requested(
        request=request,
        mf_test_session_state=mf_test_session_state,
        dag_graph=dataflow_plan,
    )


def test_multiple_metrics_plan(  # noqa: D
    request: FixtureRequest,
    mf_test_session_state: MetricFlowTestSessionState,
    dataflow_plan_builder: DataflowPlanBuilder[SemanticModelDataSet],
) -> None:
    """Tests a plan to retrieve multiple metrics."""
    dataflow_plan = dataflow_plan_builder.build_plan(
        MetricFlowQuerySpec(
            metric_specs=(MetricSpec(element_name="bookings"), MetricSpec(element_name="booking_value")),
            dimension_specs=(
                DimensionSpec(
                    element_name="is_instant",
                    entity_links=(),
                ),
            ),
            time_dimension_specs=(MTD_SPEC_DAY,),
        )
    )

    assert_plan_snapshot_text_equal(
        request=request,
        mf_test_session_state=mf_test_session_state,
        plan=dataflow_plan,
        plan_snapshot_text=dataflow_plan_as_text(dataflow_plan),
    )

    display_graph_if_requested(
        request=request,
        mf_test_session_state=mf_test_session_state,
        dag_graph=dataflow_plan,
    )


def test_expr_metrics_plan(
    request: FixtureRequest,
    mf_test_session_state: MetricFlowTestSessionState,
    dataflow_plan_builder: DataflowPlanBuilder[SemanticModelDataSet],
) -> None:
    """Tests a plan to retrieve expr metric types"""
    dataflow_plan = dataflow_plan_builder.build_plan(
        MetricFlowQuerySpec(
            metric_specs=(MetricSpec(element_name="booking_fees"),),
            dimension_specs=(
                DimensionSpec(
                    element_name="country_latest",
                    entity_links=(EntityReference(element_name="listing"),),
                ),
            ),
            time_dimension_specs=(MTD_SPEC_DAY,),
        )
    )

    assert_plan_snapshot_text_equal(
        request=request,
        mf_test_session_state=mf_test_session_state,
        plan=dataflow_plan,
        plan_snapshot_text=dataflow_plan_as_text(dataflow_plan),
    )

    display_graph_if_requested(
        request=request,
        mf_test_session_state=mf_test_session_state,
        dag_graph=dataflow_plan,
    )


<<<<<<< HEAD
=======
def test_single_semantic_model_ratio_metrics_plan(
    request: FixtureRequest,
    mf_test_session_state: MetricFlowTestSessionState,
    dataflow_plan_builder: DataflowPlanBuilder[SemanticModelDataSet],
) -> None:
    """Tests a plan to retrieve a ratio where both measures come from one semantic model"""
    dataflow_plan = dataflow_plan_builder.build_plan(
        MetricFlowQuerySpec(
            metric_specs=(MetricSpec(element_name="bookings_per_booker"),),
            dimension_specs=(
                DimensionSpec(
                    element_name="country_latest",
                    entity_links=(EntityReference(element_name="listing"),),
                ),
            ),
            time_dimension_specs=(MTD_SPEC_DAY,),
        )
    )

    assert_plan_snapshot_text_equal(
        request=request,
        mf_test_session_state=mf_test_session_state,
        plan=dataflow_plan,
        plan_snapshot_text=dataflow_plan_as_text(dataflow_plan),
    )

    display_graph_if_requested(
        request=request,
        mf_test_session_state=mf_test_session_state,
        dag_graph=dataflow_plan,
    )


def test_multi_semantic_model_ratio_metrics_plan(
    request: FixtureRequest,
    mf_test_session_state: MetricFlowTestSessionState,
    dataflow_plan_builder: DataflowPlanBuilder[SemanticModelDataSet],
) -> None:
    """Tests a plan to retrieve a ratio where both measures come from one semantic model"""
    dataflow_plan = dataflow_plan_builder.build_plan(
        MetricFlowQuerySpec(
            metric_specs=(MetricSpec(element_name="bookings_per_view"),),
            dimension_specs=(
                DimensionSpec(
                    element_name="country_latest",
                    entity_links=(EntityReference(element_name="listing"),),
                ),
            ),
            time_dimension_specs=(MTD_SPEC_DAY,),
        )
    )

    assert_plan_snapshot_text_equal(
        request=request,
        mf_test_session_state=mf_test_session_state,
        plan=dataflow_plan,
        plan_snapshot_text=dataflow_plan_as_text(dataflow_plan),
    )

    display_graph_if_requested(
        request=request,
        mf_test_session_state=mf_test_session_state,
        dag_graph=dataflow_plan,
    )


>>>>>>> 2c5c8ab9
def test_multihop_join_plan(  # noqa: D
    request: FixtureRequest,
    mf_test_session_state: MetricFlowTestSessionState,
    multihop_dataflow_plan_builder: DataflowPlanBuilder[SemanticModelDataSet],
) -> None:
    """Tests a plan with an order by."""
    dataflow_plan = multihop_dataflow_plan_builder.build_plan(
        MetricFlowQuerySpec(
            metric_specs=(MetricSpec(element_name="txn_count"),),
            dimension_specs=(
                DimensionSpec(
                    element_name="customer_name",
                    entity_links=(
                        EntityReference(element_name="account_id"),
                        EntityReference(element_name="customer_id"),
                    ),
                ),
            ),
        )
    )

    assert_plan_snapshot_text_equal(
        request=request,
        mf_test_session_state=mf_test_session_state,
        plan=dataflow_plan,
        plan_snapshot_text=dataflow_plan_as_text(dataflow_plan),
    )

    display_graph_if_requested(
        request=request,
        mf_test_session_state=mf_test_session_state,
        dag_graph=dataflow_plan,
    )


def test_where_constrained_plan(  # noqa: D
    request: FixtureRequest,
    mf_test_session_state: MetricFlowTestSessionState,
    dataflow_plan_builder: DataflowPlanBuilder[SemanticModelDataSet],
) -> None:
    """Tests a simple plan getting a metric and a local dimension."""
    dataflow_plan = dataflow_plan_builder.build_plan(
        MetricFlowQuerySpec(
            metric_specs=(MetricSpec(element_name="bookings"),),
            dimension_specs=(
                DimensionSpec(
                    element_name="is_instant",
                    entity_links=(),
                ),
            ),
            where_constraint=SpecWhereClauseConstraint(
                where_condition="listing__country_latest = 'us'",
                linkable_names=("listing__country_latest",),
                linkable_spec_set=LinkableSpecSet(
                    dimension_specs=(
                        DimensionSpec(
                            element_name="country_latest",
                            entity_links=(EntityReference(element_name="listing"),),
                        ),
                    )
                ),
                execution_parameters=SqlBindParameters(),
            ),
        )
    )

    assert_plan_snapshot_text_equal(
        request=request,
        mf_test_session_state=mf_test_session_state,
        plan=dataflow_plan,
        plan_snapshot_text=dataflow_plan_as_text(dataflow_plan),
    )

    display_graph_if_requested(
        request=request,
        mf_test_session_state=mf_test_session_state,
        dag_graph=dataflow_plan,
    )


def test_where_constrained_plan_time_dimension(  # noqa: D
    request: FixtureRequest,
    mf_test_session_state: MetricFlowTestSessionState,
    dataflow_plan_builder: DataflowPlanBuilder[SemanticModelDataSet],
) -> None:
    """Tests a simple plan getting a metric and a local dimension."""
    dataflow_plan = dataflow_plan_builder.build_plan(
        MetricFlowQuerySpec(
            metric_specs=(MetricSpec(element_name="bookings"),),
            dimension_specs=(
                DimensionSpec(
                    element_name="is_instant",
                    entity_links=(),
                ),
            ),
            where_constraint=SpecWhereClauseConstraint(
                where_condition=f"{MTD} >= '2020-01-01'",
                linkable_names=(MTD,),
                linkable_spec_set=LinkableSpecSet(time_dimension_specs=(MTD_SPEC_DAY,)),
                execution_parameters=SqlBindParameters(),
            ),
        )
    )

    assert_plan_snapshot_text_equal(
        request=request,
        mf_test_session_state=mf_test_session_state,
        plan=dataflow_plan,
        plan_snapshot_text=dataflow_plan_as_text(dataflow_plan),
    )

    display_graph_if_requested(
        request=request,
        mf_test_session_state=mf_test_session_state,
        dag_graph=dataflow_plan,
    )


def test_where_constrained_with_common_linkable_plan(  # noqa: D
    request: FixtureRequest,
    mf_test_session_state: MetricFlowTestSessionState,
    dataflow_plan_builder: DataflowPlanBuilder[SemanticModelDataSet],
) -> None:
    """Tests a dataflow plan where the where clause has a common linkable with the query."""
    dataflow_plan = dataflow_plan_builder.build_plan(
        MetricFlowQuerySpec(
            metric_specs=(MetricSpec(element_name="bookings"),),
            dimension_specs=(
                DimensionSpec(
                    element_name="country_latest",
                    entity_links=(EntityReference(element_name="listing"),),
                ),
            ),
            where_constraint=SpecWhereClauseConstraint(
                where_condition="listing__country_latest = 'us'",
                linkable_names=("listing__country_latest",),
                linkable_spec_set=LinkableSpecSet(
                    dimension_specs=(
                        DimensionSpec(
                            element_name="country_latest",
                            entity_links=(EntityReference(element_name="listing"),),
                        ),
                    )
                ),
                execution_parameters=SqlBindParameters(),
            ),
        )
    )

    assert_plan_snapshot_text_equal(
        request=request,
        mf_test_session_state=mf_test_session_state,
        plan=dataflow_plan,
        plan_snapshot_text=dataflow_plan_as_text(dataflow_plan),
    )

    display_graph_if_requested(
        request=request,
        mf_test_session_state=mf_test_session_state,
        dag_graph=dataflow_plan,
    )


def test_multihop_join_plan_ambiguous_dim(  # noqa: D
    mf_test_session_state: MetricFlowTestSessionState,
    dataflow_plan_builder: DataflowPlanBuilder[SemanticModelDataSet],
) -> None:
    """Checks that an exception is thrown when trying to build a plan with an ambiguous dimension."""
    with pytest.raises(UnableToSatisfyQueryError):
        dataflow_plan_builder.build_plan(
            MetricFlowQuerySpec(
                metric_specs=(MetricSpec(element_name="views"),),
                dimension_specs=(
                    DimensionSpec(
                        element_name="home_country",
                        entity_links=(
                            EntityReference(element_name="listing"),
                            EntityReference(element_name="user"),
                        ),
                    ),
                ),
            )
        )


def test_cumulative_metric(  # noqa: D
    request: FixtureRequest,
    mf_test_session_state: MetricFlowTestSessionState,
    dataflow_plan_builder: DataflowPlanBuilder[SemanticModelDataSet],
) -> None:
    """Tests a plan to compute a cumulative metric."""
    dataflow_plan = dataflow_plan_builder.build_plan(
        MetricFlowQuerySpec(
            metric_specs=(MetricSpec(element_name="trailing_2_months_revenue"),),
            dimension_specs=(),
            time_dimension_specs=(MTD_SPEC_MONTH,),
        )
    )

    assert_plan_snapshot_text_equal(
        request=request,
        mf_test_session_state=mf_test_session_state,
        plan=dataflow_plan,
        plan_snapshot_text=dataflow_plan_as_text(dataflow_plan),
    )

    display_graph_if_requested(
        request=request,
        mf_test_session_state=mf_test_session_state,
        dag_graph=dataflow_plan,
    )


def test_distinct_values_plan(  # noqa: D
    request: FixtureRequest,
    mf_test_session_state: MetricFlowTestSessionState,
    dataflow_plan_builder: DataflowPlanBuilder[SemanticModelDataSet],
) -> None:
    """Tests a plan to get distinct values of a dimension."""
    dataflow_plan = dataflow_plan_builder.build_plan_for_distinct_values(
        metric_specs=(MetricSpec(element_name="bookings"),),
        dimension_spec=DimensionSpec(
            element_name="country_latest",
            entity_links=(EntityReference(element_name="listing"),),
        ),
        limit=100,
    )

    assert_plan_snapshot_text_equal(
        request=request,
        mf_test_session_state=mf_test_session_state,
        plan=dataflow_plan,
        plan_snapshot_text=dataflow_plan_as_text(dataflow_plan),
    )

    display_graph_if_requested(
        request=request,
        mf_test_session_state=mf_test_session_state,
        dag_graph=dataflow_plan,
    )


def test_measure_constraint_plan(
    request: FixtureRequest,
    mf_test_session_state: MetricFlowTestSessionState,
    dataflow_plan_builder: DataflowPlanBuilder[SemanticModelDataSet],
) -> None:
    """Tests a plan for querying a metric with a constraint on one or more of its input measures."""
    dataflow_plan = dataflow_plan_builder.build_plan(
        MetricFlowQuerySpec(
            metric_specs=(MetricSpec(element_name="lux_booking_value_rate_expr"),),
            dimension_specs=(),
            time_dimension_specs=(MTD_SPEC_DAY,),
        ),
    )

    assert_plan_snapshot_text_equal(
        request=request,
        mf_test_session_state=mf_test_session_state,
        plan=dataflow_plan,
        plan_snapshot_text=dataflow_plan_as_text(dataflow_plan),
    )

    display_graph_if_requested(
        request=request,
        mf_test_session_state=mf_test_session_state,
        dag_graph=dataflow_plan,
    )


def test_measure_constraint_with_reused_measure_plan(
    request: FixtureRequest,
    mf_test_session_state: MetricFlowTestSessionState,
    dataflow_plan_builder: DataflowPlanBuilder[SemanticModelDataSet],
) -> None:
    """Tests a plan for querying a metric with a constraint on its input measures."""
    dataflow_plan = dataflow_plan_builder.build_plan(
        MetricFlowQuerySpec(
            metric_specs=(MetricSpec(element_name="instant_booking_value"),),
            dimension_specs=(),
            time_dimension_specs=(MTD_SPEC_DAY,),
        ),
    )

    assert_plan_snapshot_text_equal(
        request=request,
        mf_test_session_state=mf_test_session_state,
        plan=dataflow_plan,
        plan_snapshot_text=dataflow_plan_as_text(dataflow_plan),
    )

    display_graph_if_requested(
        request=request,
        mf_test_session_state=mf_test_session_state,
        dag_graph=dataflow_plan,
    )


def test_common_semantic_model(  # noqa: D
    request: FixtureRequest,
    mf_test_session_state: MetricFlowTestSessionState,
    dataflow_plan_builder: DataflowPlanBuilder[SemanticModelDataSet],
) -> None:
    """Tests a simple plan getting a metric and a local dimension."""
    dataflow_plan = dataflow_plan_builder.build_plan(
        MetricFlowQuerySpec(
            metric_specs=(MetricSpec(element_name="bookings"), MetricSpec(element_name="booking_value")),
            dimension_specs=(
                DataSet.metric_time_dimension_spec(TimeGranularity.DAY),
                DimensionSpec(element_name="country_latest", entity_links=(EntityReference("listing"),)),
            ),
        )
    )

    assert_plan_snapshot_text_equal(
        request=request,
        mf_test_session_state=mf_test_session_state,
        plan=dataflow_plan,
        plan_snapshot_text=dataflow_plan_as_text(dataflow_plan),
    )

    display_graph_if_requested(
        request=request,
        mf_test_session_state=mf_test_session_state,
        dag_graph=dataflow_plan,
    )<|MERGE_RESOLUTION|>--- conflicted
+++ resolved
@@ -228,75 +228,6 @@
     )
 
 
-<<<<<<< HEAD
-=======
-def test_single_semantic_model_ratio_metrics_plan(
-    request: FixtureRequest,
-    mf_test_session_state: MetricFlowTestSessionState,
-    dataflow_plan_builder: DataflowPlanBuilder[SemanticModelDataSet],
-) -> None:
-    """Tests a plan to retrieve a ratio where both measures come from one semantic model"""
-    dataflow_plan = dataflow_plan_builder.build_plan(
-        MetricFlowQuerySpec(
-            metric_specs=(MetricSpec(element_name="bookings_per_booker"),),
-            dimension_specs=(
-                DimensionSpec(
-                    element_name="country_latest",
-                    entity_links=(EntityReference(element_name="listing"),),
-                ),
-            ),
-            time_dimension_specs=(MTD_SPEC_DAY,),
-        )
-    )
-
-    assert_plan_snapshot_text_equal(
-        request=request,
-        mf_test_session_state=mf_test_session_state,
-        plan=dataflow_plan,
-        plan_snapshot_text=dataflow_plan_as_text(dataflow_plan),
-    )
-
-    display_graph_if_requested(
-        request=request,
-        mf_test_session_state=mf_test_session_state,
-        dag_graph=dataflow_plan,
-    )
-
-
-def test_multi_semantic_model_ratio_metrics_plan(
-    request: FixtureRequest,
-    mf_test_session_state: MetricFlowTestSessionState,
-    dataflow_plan_builder: DataflowPlanBuilder[SemanticModelDataSet],
-) -> None:
-    """Tests a plan to retrieve a ratio where both measures come from one semantic model"""
-    dataflow_plan = dataflow_plan_builder.build_plan(
-        MetricFlowQuerySpec(
-            metric_specs=(MetricSpec(element_name="bookings_per_view"),),
-            dimension_specs=(
-                DimensionSpec(
-                    element_name="country_latest",
-                    entity_links=(EntityReference(element_name="listing"),),
-                ),
-            ),
-            time_dimension_specs=(MTD_SPEC_DAY,),
-        )
-    )
-
-    assert_plan_snapshot_text_equal(
-        request=request,
-        mf_test_session_state=mf_test_session_state,
-        plan=dataflow_plan,
-        plan_snapshot_text=dataflow_plan_as_text(dataflow_plan),
-    )
-
-    display_graph_if_requested(
-        request=request,
-        mf_test_session_state=mf_test_session_state,
-        dag_graph=dataflow_plan,
-    )
-
-
->>>>>>> 2c5c8ab9
 def test_multihop_join_plan(  # noqa: D
     request: FixtureRequest,
     mf_test_session_state: MetricFlowTestSessionState,
