--- conflicted
+++ resolved
@@ -337,29 +337,4 @@
         ),
         expected_num_sources_in_unoptimized=3,
         expected_num_sources_in_optimized=2,
-<<<<<<< HEAD
-=======
-    )
-
-
-def test_2_ratio_metrics_from_1_semantic_model(  # noqa: D
-    request: FixtureRequest,
-    mf_test_session_state: MetricFlowTestSessionState,
-    dataflow_plan_builder: DataflowPlanBuilder[SemanticModelDataSet],
-) -> None:
-    """Tests that 2 ratio metrics with measures from a 1 semantic model result in 1 scan."""
-    check_optimization(
-        request=request,
-        mf_test_session_state=mf_test_session_state,
-        dataflow_plan_builder=dataflow_plan_builder,
-        query_spec=MetricFlowQuerySpec(
-            metric_specs=(
-                MetricSpec(element_name="bookings_per_booker"),
-                MetricSpec(element_name="bookings_per_dollar"),
-            ),
-            dimension_specs=(DataSet.metric_time_dimension_spec(TimeGranularity.DAY),),
-        ),
-        expected_num_sources_in_unoptimized=2,
-        expected_num_sources_in_optimized=1,
->>>>>>> 2c5c8ab9
     )