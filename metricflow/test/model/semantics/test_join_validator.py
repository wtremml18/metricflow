from typing import Dict, Sequence

from metricflow.instances import DataSourceReference
from metricflow.model.objects.elements.identifier import IdentifierType
from metricflow.model.semantic_model import SemanticModel
from metricflow.model.semantics.join_validator import (
    DataSourceIdentifierJoinType,
    DataSourceJoinValidator,
    DataSourceJoin,
    DataSourceIdentifierJoin,
)
from metricflow.object_utils import assert_values_exhausted
from metricflow.references import IdentifierReference
from metricflow.test.fixtures.model_fixtures import ConsistentIdObjectRepository


def _get_join_types_for_identifier_type(identifier_type: IdentifierType) -> Sequence[DataSourceIdentifierJoinType]:
    """Exhaustively evaluate identifier types and return a sequence of all possible join type pairs

    The exhaustive conditional statically enforces that every identifier type is handled on the left.
    The complete set of matching join types ensures that all pairs are used.
    """

    if (
        identifier_type is IdentifierType.FOREIGN
        or identifier_type is IdentifierType.PRIMARY
        or identifier_type is IdentifierType.UNIQUE
        or identifier_type is IdentifierType.NATURAL
    ):
        join_types = tuple(
            DataSourceIdentifierJoinType(left_identifier_type=identifier_type, right_identifier_type=join_type)
            for join_type in IdentifierType
        )
        return join_types
    else:
        assert_values_exhausted(identifier_type)


def test_join_type_coverage() -> None:
    """Ensures all identifier type pairs are handled somewhere in the valid/invalid join mapping sets

    This will prevent surprise RuntimeErrors in production by raising static exceptions for unhandled identifier types
    and triggering a test failure for types which are handled in a non-exhaustive fashion
    """
    all_join_types = set(
        DataSourceJoinValidator._INVALID_IDENTIFIER_JOINS + DataSourceJoinValidator._VALID_IDENTIFIER_JOINS
    )
    for identifier_type in IdentifierType:
        join_types = _get_join_types_for_identifier_type(identifier_type=identifier_type)
        for join_type in join_types:
            assert (
                join_type in all_join_types
            ), f"Unhandled identifier join type {join_type} not in valid or invalid identifier join lists!"


def __get_simple_model_user_data_source_references_by_type(
    semantic_model: SemanticModel,
) -> Dict[IdentifierType, DataSourceReference]:
    """Helper to get a set of data sources with the `user` identifier organized by identifier type"""
    foreign_user_data_source = semantic_model.data_source_semantics.get("listings_latest")
    primary_user_data_source = semantic_model.data_source_semantics.get("users_latest")
    unique_user_data_source = semantic_model.data_source_semantics.get("companies")

    assert foreign_user_data_source, "Could not find `listings_latest` data source in simple model!"
    assert primary_user_data_source, "Could not find `users_latest` data source in simple model!"
    assert unique_user_data_source, "Could not find `companies` data source in simple model!"

    return {
        IdentifierType.FOREIGN: foreign_user_data_source.reference,
        IdentifierType.PRIMARY: primary_user_data_source.reference,
        IdentifierType.UNIQUE: unique_user_data_source.reference,
    }


def test_distinct_target_data_source_join_validation(simple_semantic_model: SemanticModel) -> None:
    """Tests data source join validation to a PRIMARY or UNIQUE identifier

    PRIMARY and UNIQUE identifier targets should be valid for any join at the data source level because they both
    represent identifier columns with distinct value sets, and as such there is no risk of inadvertent fanout joins.
    """
    data_source_references = __get_simple_model_user_data_source_references_by_type(simple_semantic_model)
    user_identifier_reference = IdentifierReference(element_name="user")
    join_validator = DataSourceJoinValidator(data_source_semantics=simple_semantic_model.data_source_semantics)

    foreign_primary = join_validator.is_valid_data_source_join(
        left_data_source_reference=data_source_references[IdentifierType.FOREIGN],
        right_data_source_reference=data_source_references[IdentifierType.PRIMARY],
        on_identifier_reference=user_identifier_reference,
    )
    primary_primary = join_validator.is_valid_data_source_join(
        left_data_source_reference=data_source_references[IdentifierType.PRIMARY],
        right_data_source_reference=data_source_references[IdentifierType.PRIMARY],
        on_identifier_reference=user_identifier_reference,
    )
    unique_primary = join_validator.is_valid_data_source_join(
        left_data_source_reference=data_source_references[IdentifierType.UNIQUE],
        right_data_source_reference=data_source_references[IdentifierType.PRIMARY],
        on_identifier_reference=user_identifier_reference,
    )
    foreign_unique = join_validator.is_valid_data_source_join(
        left_data_source_reference=data_source_references[IdentifierType.FOREIGN],
        right_data_source_reference=data_source_references[IdentifierType.UNIQUE],
        on_identifier_reference=user_identifier_reference,
    )
    primary_unique = join_validator.is_valid_data_source_join(
        left_data_source_reference=data_source_references[IdentifierType.PRIMARY],
        right_data_source_reference=data_source_references[IdentifierType.UNIQUE],
        on_identifier_reference=user_identifier_reference,
    )
    unique_unique = join_validator.is_valid_data_source_join(
        left_data_source_reference=data_source_references[IdentifierType.UNIQUE],
        right_data_source_reference=data_source_references[IdentifierType.UNIQUE],
        on_identifier_reference=user_identifier_reference,
    )

    results = {
        "foreign to primary": foreign_primary,
        "primary to primary": primary_primary,
        "unique to primary": unique_primary,
        "foreign to unique": foreign_unique,
        "primary to unique": primary_unique,
        "unique to unique": unique_unique,
    }
    assert all(results.values()), (
        f"All data source level join types for primary and unique targets should be valid, but we found "
        f"at least one that was not! Incorrectly failing types: {[k for k,v in results.items() if not v]}."
    )


def test_foreign_target_data_source_join_validation(simple_semantic_model: SemanticModel) -> None:
    """Tests data source join validation to FOREIGN identifier types

    These should all fail by default, as fanout joins are not supported
    """
    data_source_references = __get_simple_model_user_data_source_references_by_type(simple_semantic_model)
    user_identifier_reference = IdentifierReference(element_name="user")
    join_validator = DataSourceJoinValidator(data_source_semantics=simple_semantic_model.data_source_semantics)

    foreign_foreign = join_validator.is_valid_data_source_join(
        left_data_source_reference=data_source_references[IdentifierType.FOREIGN],
        right_data_source_reference=data_source_references[IdentifierType.FOREIGN],
        on_identifier_reference=user_identifier_reference,
    )
    primary_foreign = join_validator.is_valid_data_source_join(
        left_data_source_reference=data_source_references[IdentifierType.PRIMARY],
        right_data_source_reference=data_source_references[IdentifierType.FOREIGN],
        on_identifier_reference=user_identifier_reference,
    )
    unique_foreign = join_validator.is_valid_data_source_join(
        left_data_source_reference=data_source_references[IdentifierType.UNIQUE],
        right_data_source_reference=data_source_references[IdentifierType.FOREIGN],
        on_identifier_reference=user_identifier_reference,
    )

    results = {
        "foreign to foreign": foreign_foreign,
        "primary to foreign": primary_foreign,
        "unique to foreign": unique_foreign,
    }
    assert not any(results.values()), (
        f"All data source level joins against foreign targets should be invalid, but we found at least one "
        f"that was not! Incorrectly passing types: {[k for k,v in results.items() if v]}."
    )


def test_data_source_join_validation_on_missing_identifier(simple_semantic_model: SemanticModel) -> None:
    """Tests data source join validation where the identifier is missing from one or both data sources"""
    primary_listing_data_source = simple_semantic_model.data_source_semantics.get("listings_latest")
    assert primary_listing_data_source, "Could not find data source `listings_latest` in the simple model!"
    no_listing_data_source = simple_semantic_model.data_source_semantics.get("id_verifications")
    assert no_listing_data_source, "Could not find data source `id_verifications` in the simple model!"
    listing_identifier_reference = IdentifierReference(element_name="listing")
    join_validator = DataSourceJoinValidator(data_source_semantics=simple_semantic_model.data_source_semantics)

    assert not join_validator.is_valid_data_source_join(
        left_data_source_reference=no_listing_data_source.reference,
        right_data_source_reference=primary_listing_data_source.reference,
        on_identifier_reference=listing_identifier_reference,
    ), (
        "Found valid join on `listing` involving the `id_verifications` data source, which does not include the "
        "`listing` identifier!"
    )


def test_distinct_target_instance_set_join_validation(
    consistent_id_object_repository: ConsistentIdObjectRepository, simple_semantic_model: SemanticModel
) -> None:
    """Tests instance set join validation to a PRIMARY or UNIQUE identifier"""
    foreign_user_instance_set = consistent_id_object_repository.simple_model_data_sets["listings_latest"].instance_set
    primary_user_instance_set = consistent_id_object_repository.simple_model_data_sets["users_latest"].instance_set
    unique_user_instance_set = consistent_id_object_repository.simple_model_data_sets["companies"].instance_set
    user_identifier_reference = IdentifierReference(element_name="user")
    join_validator = DataSourceJoinValidator(data_source_semantics=simple_semantic_model.data_source_semantics)

    foreign_primary = join_validator.is_valid_instance_set_join(
        left_instance_set=foreign_user_instance_set,
        right_instance_set=primary_user_instance_set,
        on_identifier_reference=user_identifier_reference,
    )
    primary_primary = join_validator.is_valid_instance_set_join(
        left_instance_set=primary_user_instance_set,
        right_instance_set=primary_user_instance_set,
        on_identifier_reference=user_identifier_reference,
    )
    unique_primary = join_validator.is_valid_instance_set_join(
        left_instance_set=unique_user_instance_set,
        right_instance_set=primary_user_instance_set,
        on_identifier_reference=user_identifier_reference,
    )
    foreign_unique = join_validator.is_valid_instance_set_join(
        left_instance_set=foreign_user_instance_set,
        right_instance_set=unique_user_instance_set,
        on_identifier_reference=user_identifier_reference,
    )
    primary_unique = join_validator.is_valid_instance_set_join(
        left_instance_set=primary_user_instance_set,
        right_instance_set=unique_user_instance_set,
        on_identifier_reference=user_identifier_reference,
    )
    unique_unique = join_validator.is_valid_instance_set_join(
        left_instance_set=unique_user_instance_set,
        right_instance_set=unique_user_instance_set,
        on_identifier_reference=user_identifier_reference,
    )

    results = {
        "foreign to primary": foreign_primary,
        "primary to primary": primary_primary,
        "unique to primary": unique_primary,
        "foreign to unique": foreign_unique,
        "primary to unique": primary_unique,
        "unique to unique": unique_unique,
    }
    assert all(results.values()), (
        f"All instance set level join types for primary and unique targets should be valid, but we found "
        f"at least one that was not! Incorrectly failing types: {[k for k,v in results.items() if not v]}."
    )


def test_foreign_target_instance_set_join_validation(
    consistent_id_object_repository: ConsistentIdObjectRepository, simple_semantic_model: SemanticModel
) -> None:
    """Tests data source join validation to FOREIGN identifier types"""
    foreign_user_instance_set = consistent_id_object_repository.simple_model_data_sets["listings_latest"].instance_set
    primary_user_instance_set = consistent_id_object_repository.simple_model_data_sets["users_latest"].instance_set
    unique_user_instance_set = consistent_id_object_repository.simple_model_data_sets["companies"].instance_set
    user_identifier_reference = IdentifierReference(element_name="user")
    join_validator = DataSourceJoinValidator(data_source_semantics=simple_semantic_model.data_source_semantics)

    foreign_foreign = join_validator.is_valid_instance_set_join(
        left_instance_set=foreign_user_instance_set,
        right_instance_set=foreign_user_instance_set,
        on_identifier_reference=user_identifier_reference,
    )
    primary_foreign = join_validator.is_valid_instance_set_join(
        left_instance_set=primary_user_instance_set,
        right_instance_set=foreign_user_instance_set,
        on_identifier_reference=user_identifier_reference,
    )
    unique_foreign = join_validator.is_valid_instance_set_join(
        left_instance_set=unique_user_instance_set,
        right_instance_set=foreign_user_instance_set,
        on_identifier_reference=user_identifier_reference,
    )

    results = {
        "foreign to foreign": foreign_foreign,
        "primary to foreign": primary_foreign,
        "unique to foreign": unique_foreign,
    }
    assert not any(results.values()), (
        f"All data source level joins against foreign targets should be invalid, but we found at least one "
        f"that was not! Incorrectly passing types: {[k for k,v in results.items() if v]}."
    )


<<<<<<< HEAD
def test_get_joinable_data_sources(multi_hop_join_semantic_model: SemanticModel) -> None:  # noqa: D
    data_source_reference = DataSourceReference(data_source_name="account_month_txns")
    join_validator = DataSourceJoinValidator(data_source_semantics=multi_hop_join_semantic_model.data_source_semantics)

    # Single-hop
    joinable_data_sources = join_validator.get_joinable_data_sources(left_data_source_reference=data_source_reference)
    assert set(joinable_data_sources.keys()) == {"bridge_table"}
    assert joinable_data_sources["bridge_table"] == DataSourceJoin(
        left_data_source_reference=DataSourceReference(data_source_name="account_month_txns"),
        right_data_source_reference=DataSourceReference(data_source_name="bridge_table"),
        identifier_joins=[
            DataSourceIdentifierJoin(
                identifier_reference=IdentifierReference(element_name="account_id"),
                join_type=DataSourceIdentifierJoinType(
                    left_identifier_type=IdentifierType.PRIMARY, right_identifier_type=IdentifierType.PRIMARY
                ),
            )
        ],
    )

    # 2-hop
    joinable_data_sources = join_validator.get_joinable_data_sources(
        left_data_source_reference=data_source_reference, include_multi_hop=True
    )
    assert set(joinable_data_sources.keys()) == {"bridge_table", "customer_other_data", "customer_table"}
    assert joinable_data_sources["bridge_table"] == DataSourceJoin(
        left_data_source_reference=DataSourceReference(data_source_name="account_month_txns"),
        right_data_source_reference=DataSourceReference(data_source_name="bridge_table"),
        identifier_joins=[
            DataSourceIdentifierJoin(
                identifier_reference=IdentifierReference(element_name="account_id"),
                join_type=DataSourceIdentifierJoinType(
                    left_identifier_type=IdentifierType.PRIMARY, right_identifier_type=IdentifierType.PRIMARY
                ),
            )
        ],
    )
    assert joinable_data_sources["customer_other_data"] == DataSourceJoin(
        left_data_source_reference=DataSourceReference(data_source_name="account_month_txns"),
        right_data_source_reference=DataSourceReference(data_source_name="customer_other_data"),
        identifier_joins=[
            DataSourceIdentifierJoin(
                identifier_reference=IdentifierReference(element_name="account_id"),
                join_type=DataSourceIdentifierJoinType(
                    left_identifier_type=IdentifierType.PRIMARY, right_identifier_type=IdentifierType.PRIMARY
                ),
            ),
            DataSourceIdentifierJoin(
                identifier_reference=IdentifierReference(element_name="customer_id"),
                join_type=DataSourceIdentifierJoinType(
                    left_identifier_type=IdentifierType.FOREIGN, right_identifier_type=IdentifierType.PRIMARY
                ),
            ),
        ],
    )
    assert joinable_data_sources["customer_table"] == DataSourceJoin(
        left_data_source_reference=DataSourceReference(data_source_name="account_month_txns"),
        right_data_source_reference=DataSourceReference(data_source_name="customer_table"),
        identifier_joins=[
            DataSourceIdentifierJoin(
                identifier_reference=IdentifierReference(element_name="account_id"),
                join_type=DataSourceIdentifierJoinType(
                    left_identifier_type=IdentifierType.PRIMARY, right_identifier_type=IdentifierType.PRIMARY
                ),
            ),
            DataSourceIdentifierJoin(
                identifier_reference=IdentifierReference(element_name="customer_id"),
                join_type=DataSourceIdentifierJoinType(
                    left_identifier_type=IdentifierType.FOREIGN, right_identifier_type=IdentifierType.PRIMARY
                ),
            ),
        ],
=======
def test_natural_identifier_data_source_validation(scd_semantic_model: SemanticModel) -> None:
    """Tests data source validation for NATURAL target identifier types

    These tests rely on the scd_semantic_model, which makes extensive use of NATURAL key types.
    """
    natural_user_data_source = scd_semantic_model.data_source_semantics.get("primary_accounts")
    primary_user_data_source = scd_semantic_model.data_source_semantics.get("users_latest")
    foreign_user_data_source = scd_semantic_model.data_source_semantics.get("bookings_source")
    unique_user_data_source = scd_semantic_model.data_source_semantics.get("companies")
    user_identifier_reference = IdentifierReference(element_name="user")
    join_validator = DataSourceJoinValidator(data_source_semantics=scd_semantic_model.data_source_semantics)
    # Type refinement
    assert natural_user_data_source, "Could not find `primary_accounts` data source in scd model!"
    assert foreign_user_data_source, "Could not find `bookings_source` data source in scd model!"
    assert primary_user_data_source, "Could not find `users_latest` data source in scd model!"
    assert unique_user_data_source, "Could not find `companies` data source in scd model!"

    # Valid cases
    natural_primary = join_validator.is_valid_data_source_join(
        left_data_source_reference=natural_user_data_source.reference,
        right_data_source_reference=primary_user_data_source.reference,
        on_identifier_reference=user_identifier_reference,
    )
    natural_unique = join_validator.is_valid_data_source_join(
        left_data_source_reference=natural_user_data_source.reference,
        right_data_source_reference=unique_user_data_source.reference,
        on_identifier_reference=user_identifier_reference,
    )
    foreign_natural = join_validator.is_valid_data_source_join(
        left_data_source_reference=foreign_user_data_source.reference,
        right_data_source_reference=natural_user_data_source.reference,
        on_identifier_reference=user_identifier_reference,
    )
    primary_natural = join_validator.is_valid_data_source_join(
        left_data_source_reference=primary_user_data_source.reference,
        right_data_source_reference=natural_user_data_source.reference,
        on_identifier_reference=user_identifier_reference,
    )
    unique_natural = join_validator.is_valid_data_source_join(
        left_data_source_reference=unique_user_data_source.reference,
        right_data_source_reference=natural_user_data_source.reference,
        on_identifier_reference=user_identifier_reference,
    )
    # Invalid cases
    natural_foreign = join_validator.is_valid_data_source_join(
        left_data_source_reference=natural_user_data_source.reference,
        right_data_source_reference=foreign_user_data_source.reference,
        on_identifier_reference=user_identifier_reference,
    )
    natural_natural = join_validator.is_valid_data_source_join(
        left_data_source_reference=natural_user_data_source.reference,
        right_data_source_reference=natural_user_data_source.reference,
        on_identifier_reference=user_identifier_reference,
    )

    valid_joins = {
        "natural to primary": natural_primary,
        "natural to unique": natural_unique,
        "foreign to natural": foreign_natural,
        "primary to natural": primary_natural,
        "unique to natural": unique_natural,
    }
    invalid_joins = {
        "natural to foreign": natural_foreign,
        "natural to natural": natural_natural,
    }
    assert all(valid_joins.values()) and not any(invalid_joins.values()), (
        f"Found unexpected join validator results when validating joins involving natural key comparisons! Valid "
        f"joins marked invalid: {[k for k,v in valid_joins.items() if not v]}. Invalid joins marked valid: "
        f"{[k for k, v in invalid_joins.items() if v]}."
    )


def test_natural_identifier_instance_set_validation(
    consistent_id_object_repository: ConsistentIdObjectRepository, scd_semantic_model: SemanticModel
) -> None:
    """Tests instance set validation for NATURAL target identifier types

    These tests rely on the scd_semantic_model, which makes extensive use of NATURAL key types.
    """
    natural_user_instance_set = consistent_id_object_repository.scd_model_data_sets["primary_accounts"].instance_set
    primary_user_instance_set = consistent_id_object_repository.scd_model_data_sets["users_latest"].instance_set
    foreign_user_instance_set = consistent_id_object_repository.scd_model_data_sets["bookings_source"].instance_set
    unique_user_instance_set = consistent_id_object_repository.scd_model_data_sets["companies"].instance_set
    user_identifier_reference = IdentifierReference(element_name="user")
    join_validator = DataSourceJoinValidator(data_source_semantics=scd_semantic_model.data_source_semantics)

    # Valid cases
    natural_primary = join_validator.is_valid_instance_set_join(
        left_instance_set=natural_user_instance_set,
        right_instance_set=primary_user_instance_set,
        on_identifier_reference=user_identifier_reference,
    )
    natural_unique = join_validator.is_valid_instance_set_join(
        left_instance_set=natural_user_instance_set,
        right_instance_set=unique_user_instance_set,
        on_identifier_reference=user_identifier_reference,
    )
    foreign_natural = join_validator.is_valid_instance_set_join(
        left_instance_set=foreign_user_instance_set,
        right_instance_set=natural_user_instance_set,
        on_identifier_reference=user_identifier_reference,
    )
    primary_natural = join_validator.is_valid_instance_set_join(
        left_instance_set=primary_user_instance_set,
        right_instance_set=natural_user_instance_set,
        on_identifier_reference=user_identifier_reference,
    )
    unique_natural = join_validator.is_valid_instance_set_join(
        left_instance_set=unique_user_instance_set,
        right_instance_set=natural_user_instance_set,
        on_identifier_reference=user_identifier_reference,
    )
    # Invalid cases
    natural_foreign = join_validator.is_valid_instance_set_join(
        left_instance_set=natural_user_instance_set,
        right_instance_set=foreign_user_instance_set,
        on_identifier_reference=user_identifier_reference,
    )
    natural_natural = join_validator.is_valid_instance_set_join(
        left_instance_set=natural_user_instance_set,
        right_instance_set=natural_user_instance_set,
        on_identifier_reference=user_identifier_reference,
    )

    valid_joins = {
        "natural to primary": natural_primary,
        "natural to unique": natural_unique,
        "foreign to natural": foreign_natural,
        "primary to natural": primary_natural,
        "unique to natural": unique_natural,
    }
    invalid_joins = {
        "natural to foreign": natural_foreign,
        "natural to natural": natural_natural,
    }
    assert all(valid_joins.values()) and not any(invalid_joins.values()), (
        f"Found unexpected join validator results when validating joins involving natural key comparisons! Valid "
        f"joins marked invalid: {[k for k,v in valid_joins.items() if not v]}. Invalid joins marked valid: "
        f"{[k for k, v in invalid_joins.items() if v]}."
>>>>>>> 2e7f539a
    )<|MERGE_RESOLUTION|>--- conflicted
+++ resolved
@@ -274,7 +274,6 @@
     )
 
 
-<<<<<<< HEAD
 def test_get_joinable_data_sources(multi_hop_join_semantic_model: SemanticModel) -> None:  # noqa: D
     data_source_reference = DataSourceReference(data_source_name="account_month_txns")
     join_validator = DataSourceJoinValidator(data_source_semantics=multi_hop_join_semantic_model.data_source_semantics)
@@ -347,7 +346,9 @@
                 ),
             ),
         ],
-=======
+    )
+
+
 def test_natural_identifier_data_source_validation(scd_semantic_model: SemanticModel) -> None:
     """Tests data source validation for NATURAL target identifier types
 
@@ -488,5 +489,4 @@
         f"Found unexpected join validator results when validating joins involving natural key comparisons! Valid "
         f"joins marked invalid: {[k for k,v in valid_joins.items() if not v]}. Invalid joins marked valid: "
         f"{[k for k, v in invalid_joins.items() if v]}."
->>>>>>> 2e7f539a
     )