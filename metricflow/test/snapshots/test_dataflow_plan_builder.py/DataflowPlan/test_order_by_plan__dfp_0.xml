--- conflicted
+++ resolved
@@ -15,20 +15,6 @@
             <!--                            'identifier_links': (),                    -->
             <!--                            'time_granularity': TimeGranularity.DAY},  -->
             <!--    'identifier_spec': None}                                           -->
-<<<<<<< HEAD
-            <!-- order_by_spec =                                       -->
-            <!--   {'class': 'OrderBySpec',                            -->
-            <!--    'descending': True,                                -->
-            <!--    'metric_spec': {'class': 'MetricSpec',             -->
-            <!--                    'element_name': 'bookings',        -->
-            <!--                    'constraint': None,                -->
-            <!--                    'alias': None,                     -->
-            <!--                    'offset_window': None,             -->
-            <!--                    'offset_to_grain_to_date': None},  -->
-            <!--    'dimension_spec': None,                            -->
-            <!--    'time_dimension_spec': None,                       -->
-            <!--    'identifier_spec': None}                           -->
-=======
             <!-- order_by_spec =                                 -->
             <!--   {'class': 'OrderBySpec',                      -->
             <!--    'descending': True,                          -->
@@ -41,20 +27,10 @@
             <!--    'dimension_spec': None,                      -->
             <!--    'time_dimension_spec': None,                 -->
             <!--    'identifier_spec': None}                     -->
->>>>>>> 8f02fd28
             <!-- limit = None -->
             <ComputeMetricsNode>
                 <!-- description = Compute Metrics via Expressions -->
                 <!-- node_id = cm_0 -->
-<<<<<<< HEAD
-                <!-- metric_spec =                        -->
-                <!--   {'class': 'MetricSpec',            -->
-                <!--    'element_name': 'bookings',       -->
-                <!--    'constraint': None,               -->
-                <!--    'alias': None,                    -->
-                <!--    'offset_window': None,            -->
-                <!--    'offset_to_grain_to_date': None}  -->
-=======
                 <!-- metric_spec =                   -->
                 <!--   {'class': 'MetricSpec',       -->
                 <!--    'element_name': 'bookings',  -->
@@ -62,7 +38,6 @@
                 <!--    'alias': None,               -->
                 <!--    'offset_window': None,       -->
                 <!--    'offset_to_grain': None}     -->
->>>>>>> 8f02fd28
                 <AggregateMeasuresNode>
                     <!-- description = Aggregate Measures -->
                     <!-- node_id = am_0 -->
