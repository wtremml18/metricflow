--- conflicted
+++ resolved
@@ -5,46 +5,6 @@
         <ComputeMetricsNode>
             <!-- description = Compute Metrics via Expressions -->
             <!-- node_id = cm_0 -->
-<<<<<<< HEAD
-            <!-- metric_spec =                                -->
-            <!--   {'class': 'MetricSpec',                    -->
-            <!--    'element_name': 'instant_booking_value',  -->
-            <!--    'constraint': None,                       -->
-            <!--    'alias': None,                            -->
-            <!--    'offset_window': None,                    -->
-            <!--    'offset_to_grain': None}                  -->
-            <AggregateMeasuresNode>
-                <!-- description = Aggregate Measures -->
-                <!-- node_id = am_0 -->
-                <FilterElementsNode>
-                    <!-- description =                         -->
-                    <!--   Pass Only Elements:                 -->
-                    <!--     ['booking_value', 'metric_time']  -->
-                    <!-- node_id = pfe_0 -->
-                    <!-- include_spec =                           -->
-                    <!--   {'class': 'MeasureSpec',               -->
-                    <!--    'element_name': 'booking_value',      -->
-                    <!--    'non_additive_dimension_spec': None}  -->
-                    <!-- include_spec =                               -->
-                    <!--   {'class': 'TimeDimensionSpec',             -->
-                    <!--    'element_name': 'metric_time',            -->
-                    <!--    'entity_links': (),                       -->
-                    <!--    'time_granularity': TimeGranularity.DAY}  -->
-                    <MetricTimeDimensionTransformNode>
-                        <!-- description = Metric Time Dimension 'ds' -->
-                        <!-- node_id = sma_10001 -->
-                        <!-- aggregation_time_dimension = ds -->
-                        <ReadSqlSourceNode>
-                            <!-- description =                                                                           -->
-                            <!--   Read From DataSourceDataSet(DataSourceReference(data_source_name='bookings_source'))  -->
-                            <!-- node_id = rss_10011 -->
-                            <!-- data_set =                                                                    -->
-                            <!--   DataSourceDataSet(DataSourceReference(data_source_name='bookings_source'))  -->
-                        </ReadSqlSourceNode>
-                    </MetricTimeDimensionTransformNode>
-                </FilterElementsNode>
-            </AggregateMeasuresNode>
-=======
             <!-- metric_spec =                                      -->
             <!--   {'class': 'MetricSpec',                          -->
             <!--    'element_name': 'instant_booking_value_ratio',  -->
@@ -169,7 +129,6 @@
                     </AggregateMeasuresNode>
                 </JoinAggregatedMeasuresByGroupByColumnsNode>
             </FilterElementsNode>
->>>>>>> 2c5c8ab9
         </ComputeMetricsNode>
     </WriteToResultDataframeNode>
 </DataflowPlan>