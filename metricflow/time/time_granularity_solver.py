from __future__ import annotations

import logging
from dataclasses import dataclass
from typing import Dict, Optional, Sequence, Tuple

import pandas as pd
from dbt_semantic_interfaces.pretty_print import pformat_big_objects
from dbt_semantic_interfaces.references import (
    EntityReference,
    MeasureReference,
    MetricReference,
    TimeDimensionReference,
)
from dbt_semantic_interfaces.type_enums.time_granularity import TimeGranularity

from metricflow.filters.time_constraint import TimeRangeConstraint
from metricflow.model.semantic_manifest_lookup import SemanticManifestLookup
from metricflow.specs.specs import (
    TimeDimensionSpec,
)
from metricflow.time.date_part import DatePart
from metricflow.time.time_granularity import (
    adjust_to_end_of_period,
    adjust_to_start_of_period,
    is_period_end,
    is_period_start,
)

logger = logging.getLogger(__name__)


@dataclass(frozen=True)
class PartialTimeDimensionSpec:
    """Similar to TimeDimensionSpec, but with an unknown time granularity.

    This is used to represent a time dimension spec from the user before the granularity is figured out.
    """

    element_name: str
    entity_links: Tuple[EntityReference, ...]
    date_part: Optional[DatePart] = None


@dataclass(frozen=True)
class LocalTimeDimensionGranularityKey:
    """Used to associate a measure and a local time dimension without being specific about a granularity."""

    measure_reference: MeasureReference
    local_time_dimension_reference: TimeDimensionReference


class TimeGranularitySolver:
    """Figures out time granularities for metrics.

    1. Given the list of metrics, what's the smallest time granularity that's common across those metrics?
    2. Given the list of metrics and the dimensions that the user specified, does the primary time dimension need to be
    converted into another granularity? e.g. if the metrics have different time granularities and smallest time
    granularity for the given metrics is MONTH and the user specified ds, then we need to convert ds to ds__month.
    3. Also checks to see if the time granularity expressed in dimensions is valid. e.g. if a metric has a time
    granularity of MONTH, throw an exception if ds__day is in the requested dimensions.
    """

    def __init__(  # noqa: D
        self,
        semantic_manifest_lookup: SemanticManifestLookup,
    ) -> None:
        self._semantic_manifest_lookup = semantic_manifest_lookup

    def validate_time_granularity(
        self, metric_references: Sequence[MetricReference], time_dimension_specs: Sequence[TimeDimensionSpec]
    ) -> None:
        """Check that the granularity specified for time dimensions is valid with respect to the metrics.

        e.g. throw an error if "ds__week" is specified for a metric with a time granularity of MONTH.
        """
        if not metric_references:
            return None

        valid_group_by_elements = self._semantic_manifest_lookup.metric_lookup.linkable_set_for_metrics(
            metric_references=metric_references,
        )

        for time_dimension_spec in time_dimension_specs:
            match_found = False
            for path_key in valid_group_by_elements.path_key_to_linkable_dimensions:
                if (
                    path_key.element_name == time_dimension_spec.element_name
                    and (path_key.entity_links == time_dimension_spec.entity_links)
                    and path_key.time_granularity == time_dimension_spec.time_granularity
                ):
                    match_found = True
                    break
            if not match_found:
                raise RequestTimeGranularityException(
                    f"{time_dimension_spec} is not valid for querying {metric_references}"
                )

    def resolve_granularity_for_partial_time_dimension_specs(
        self,
        metric_references: Sequence[MetricReference],
        partial_time_dimension_specs: Sequence[PartialTimeDimensionSpec],
    ) -> Dict[PartialTimeDimensionSpec, TimeDimensionSpec]:
        """Figure out the lowest granularity possible for the partially specified time dimension specs.

        Returns a dictionary that maps how the partial time dimension spec should be turned into a time dimension spec.
        """
<<<<<<< HEAD
        if metric_references:
            valid_group_by_elements = self._semantic_manifest_lookup.metric_lookup.linkable_set_for_metrics(
                metric_references=metric_references,
            )
            result: Dict[PartialTimeDimensionSpec, TimeDimensionSpec] = {}
            for partial_time_dimension_spec in partial_time_dimension_specs:
                minimum_time_granularity: Optional[TimeGranularity] = None
                for path_key in valid_group_by_elements.path_key_to_linkable_dimensions:
                    if (
                        path_key.element_name == partial_time_dimension_spec.element_name
                        and path_key.entity_links == partial_time_dimension_spec.entity_links
                        and path_key.time_granularity is not None
                    ):
                        minimum_time_granularity = (
                            path_key.time_granularity
                            if minimum_time_granularity is None
                            else min(minimum_time_granularity, path_key.time_granularity)
                        )

                if minimum_time_granularity is not None:
                    result[partial_time_dimension_spec] = TimeDimensionSpec(
                        element_name=partial_time_dimension_spec.element_name,
                        entity_links=partial_time_dimension_spec.entity_links,
                        time_granularity=minimum_time_granularity,
                    )
                else:
                    raise RequestTimeGranularityException(
                        f"Unable to resolve the time dimension spec for {partial_time_dimension_spec}. "
                        f"Valid group by elements are:\n"
                        f"{pformat_big_objects([spec.qualified_name for spec in valid_group_by_elements.as_spec_set.as_tuple])}"
                    )
        else:
            raise NotImplementedError  # find minimum granularity for time dimension
        return result
=======
        result: Dict[PartialTimeDimensionSpec, TimeDimensionSpec] = {}
        for partial_time_dimension_spec in partial_time_dimension_specs:
            minimum_time_granularity = self.find_minimum_granularity_for_partial_time_dimension_spec(
                partial_time_dimension_spec=partial_time_dimension_spec, metric_references=metric_references
            )
            result[partial_time_dimension_spec] = TimeDimensionSpec(
                element_name=partial_time_dimension_spec.element_name,
                entity_links=partial_time_dimension_spec.entity_links,
                time_granularity=minimum_time_granularity,
                date_part=partial_time_dimension_spec.date_part,
            )
        return result

    def find_minimum_granularity_for_partial_time_dimension_spec(
        self, partial_time_dimension_spec: PartialTimeDimensionSpec, metric_references: Sequence[MetricReference]
    ) -> TimeGranularity:
        """Find minimum granularity allowed for time dimension when queried with given metrics."""
        valid_group_by_elements = self._semantic_manifest_lookup.metric_lookup.linkable_set_for_metrics(
            metric_references=metric_references,
        )

        minimum_time_granularity: Optional[TimeGranularity] = None
        for path_key in valid_group_by_elements.path_key_to_linkable_dimensions:
            if (
                path_key.element_name == partial_time_dimension_spec.element_name
                and path_key.entity_links == partial_time_dimension_spec.entity_links
                and path_key.time_granularity is not None
            ):
                minimum_time_granularity = (
                    path_key.time_granularity
                    if minimum_time_granularity is None
                    else min(minimum_time_granularity, path_key.time_granularity)
                )

        if not minimum_time_granularity:
            raise RequestTimeGranularityException(
                f"Unable to resolve the time dimension spec for {partial_time_dimension_spec}. "
                f"Valid group by elements are:\n"
                f"{pformat_big_objects([spec.qualified_name for spec in valid_group_by_elements.as_spec_set.as_tuple])}"
            )

        return minimum_time_granularity
>>>>>>> 47042ca5

    def adjust_time_range_to_granularity(
        self, time_range_constraint: TimeRangeConstraint, time_granularity: TimeGranularity
    ) -> TimeRangeConstraint:
        """Change the time range so that the ends are at the ends of the appropriate time granularity windows.

        e.g. [2020-01-15, 2020-2-15] with MONTH granularity -> [2020-01-01, 2020-02-29]
        """
        constraint_start = time_range_constraint.start_time
        constraint_end = time_range_constraint.end_time

        start_ts = pd.Timestamp(time_range_constraint.start_time)
        if not is_period_start(time_granularity, start_ts):
            constraint_start = adjust_to_start_of_period(time_granularity, start_ts).to_pydatetime()

        end_ts = pd.Timestamp(time_range_constraint.end_time)
        if not is_period_end(time_granularity, end_ts):
            constraint_end = adjust_to_end_of_period(time_granularity, end_ts).to_pydatetime()

        if constraint_start < TimeRangeConstraint.ALL_TIME_BEGIN():
            constraint_start = TimeRangeConstraint.ALL_TIME_BEGIN()
        if constraint_end > TimeRangeConstraint.ALL_TIME_END():
            constraint_end = TimeRangeConstraint.ALL_TIME_END()

        return TimeRangeConstraint(start_time=constraint_start, end_time=constraint_end)


class RequestTimeGranularityException(Exception):
    """Raised when a query is requesting a time granularity that's not possible for the given metrics."""

    pass<|MERGE_RESOLUTION|>--- conflicted
+++ resolved
@@ -105,54 +105,21 @@
 
         Returns a dictionary that maps how the partial time dimension spec should be turned into a time dimension spec.
         """
-<<<<<<< HEAD
         if metric_references:
-            valid_group_by_elements = self._semantic_manifest_lookup.metric_lookup.linkable_set_for_metrics(
-                metric_references=metric_references,
-            )
             result: Dict[PartialTimeDimensionSpec, TimeDimensionSpec] = {}
             for partial_time_dimension_spec in partial_time_dimension_specs:
-                minimum_time_granularity: Optional[TimeGranularity] = None
-                for path_key in valid_group_by_elements.path_key_to_linkable_dimensions:
-                    if (
-                        path_key.element_name == partial_time_dimension_spec.element_name
-                        and path_key.entity_links == partial_time_dimension_spec.entity_links
-                        and path_key.time_granularity is not None
-                    ):
-                        minimum_time_granularity = (
-                            path_key.time_granularity
-                            if minimum_time_granularity is None
-                            else min(minimum_time_granularity, path_key.time_granularity)
-                        )
-
-                if minimum_time_granularity is not None:
-                    result[partial_time_dimension_spec] = TimeDimensionSpec(
-                        element_name=partial_time_dimension_spec.element_name,
-                        entity_links=partial_time_dimension_spec.entity_links,
-                        time_granularity=minimum_time_granularity,
-                    )
-                else:
-                    raise RequestTimeGranularityException(
-                        f"Unable to resolve the time dimension spec for {partial_time_dimension_spec}. "
-                        f"Valid group by elements are:\n"
-                        f"{pformat_big_objects([spec.qualified_name for spec in valid_group_by_elements.as_spec_set.as_tuple])}"
-                    )
+                minimum_time_granularity = self.find_minimum_granularity_for_partial_time_dimension_spec(
+                    partial_time_dimension_spec=partial_time_dimension_spec, metric_references=metric_references
+                )
+                result[partial_time_dimension_spec] = TimeDimensionSpec(
+                    element_name=partial_time_dimension_spec.element_name,
+                    entity_links=partial_time_dimension_spec.entity_links,
+                    time_granularity=minimum_time_granularity,
+                    date_part=partial_time_dimension_spec.date_part,
+                )
+            return result
         else:
             raise NotImplementedError  # find minimum granularity for time dimension
-        return result
-=======
-        result: Dict[PartialTimeDimensionSpec, TimeDimensionSpec] = {}
-        for partial_time_dimension_spec in partial_time_dimension_specs:
-            minimum_time_granularity = self.find_minimum_granularity_for_partial_time_dimension_spec(
-                partial_time_dimension_spec=partial_time_dimension_spec, metric_references=metric_references
-            )
-            result[partial_time_dimension_spec] = TimeDimensionSpec(
-                element_name=partial_time_dimension_spec.element_name,
-                entity_links=partial_time_dimension_spec.entity_links,
-                time_granularity=minimum_time_granularity,
-                date_part=partial_time_dimension_spec.date_part,
-            )
-        return result
 
     def find_minimum_granularity_for_partial_time_dimension_spec(
         self, partial_time_dimension_spec: PartialTimeDimensionSpec, metric_references: Sequence[MetricReference]
@@ -183,7 +150,6 @@
             )
 
         return minimum_time_granularity
->>>>>>> 47042ca5
 
     def adjust_time_range_to_granularity(
         self, time_range_constraint: TimeRangeConstraint, time_granularity: TimeGranularity
